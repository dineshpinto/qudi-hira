--- conflicted
+++ resolved
@@ -29,14 +29,9 @@
 from fnmatch import fnmatch
 import re
 
-<<<<<<< HEAD
 from core.module import Base
 from core.configoption import ConfigOption
-from interface.pulser_interface import PulserInterface, PulserConstraints
-=======
-from core.module import Base, ConfigOption
 from interface.pulser_interface import PulserInterface, PulserConstraints, SequenceOption
->>>>>>> 5e7a3632
 
 
 class AWG5002C(Base, PulserInterface):
