# -*- coding: utf-8 -*-
"""
This file contains the Qudi logic which controls all pulsed measurements.

Qudi is free software: you can redistribute it and/or modify
it under the terms of the GNU General Public License as published by
the Free Software Foundation, either version 3 of the License, or
(at your option) any later version.

Qudi is distributed in the hope that it will be useful,
but WITHOUT ANY WARRANTY; without even the implied warranty of
MERCHANTABILITY or FITNESS FOR A PARTICULAR PURPOSE.  See the
GNU General Public License for more details.

You should have received a copy of the GNU General Public License
along with Qudi. If not, see <http://www.gnu.org/licenses/>.

Copyright (c) the Qudi Developers. See the COPYRIGHT.txt file at the
top-level directory of this distribution and at <https://github.com/Ulm-IQO/qudi/>
"""

from qtpy import QtCore
from collections import OrderedDict
import numpy as np
import copy
import time
import datetime
import matplotlib.pyplot as plt

from core.connector import Connector
from core.configoption import ConfigOption
from core.statusvariable import StatusVar
from core.util.mutex import Mutex
from core.util.network import netobtain
from core.util import units
from core.util.math import compute_ft
from logic.generic_logic import GenericLogic
from logic.pulsed.pulse_extractor import PulseExtractor
from logic.pulsed.pulse_analyzer import PulseAnalyzer


class PulsedMeasurementLogic(GenericLogic):
    """
    This is the Logic class for the control of pulsed measurements.
    """

    # declare connectors
    fitlogic = Connector(interface='FitLogic')
    savelogic = Connector(interface='SaveLogic')
    fastcounter = Connector(interface='FastCounterInterface')
    microwave = Connector(interface='MicrowaveInterface')
    pulsegenerator = Connector(interface='PulserInterface')

    # Config options
    # Optional additional paths to import from
    extraction_import_path = ConfigOption(name='additional_extraction_path', default=None)
    analysis_import_path = ConfigOption(name='additional_analysis_path', default=None)
    # Optional file type descriptor for saving raw data to file
    _raw_data_save_type = ConfigOption(name='raw_data_save_type', default='text')

    # status variables
    # ext. microwave settings
    __microwave_power = StatusVar(default=-30.0)
    __microwave_freq = StatusVar(default=2870e6)
    __use_ext_microwave = StatusVar(default=False)

    # fast counter settings
    __fast_counter_record_length = StatusVar(default=3.0e-6)
    __fast_counter_binwidth = StatusVar(default=1.0e-9)
    __fast_counter_gates = StatusVar(default=0)

    # measurement timer settings
    __timer_interval = StatusVar(default=5)

    # Pulsed measurement settings
    _invoke_settings_from_sequence = StatusVar(default=False)
    _number_of_lasers = StatusVar(default=50)
    _controlled_variable = StatusVar(default=list(range(50)))
    _alternating = StatusVar(default=False)
    _laser_ignore_list = StatusVar(default=list())
    _data_units = StatusVar(default=('s', ''))
    _data_labels = StatusVar(default=('Tau', 'Signal'))

    # PulseExtractor settings
    extraction_parameters = StatusVar(default=None)
    analysis_parameters = StatusVar(default=None)

    # Container to store measurement information about the currently loaded sequence
    _measurement_information = StatusVar(default=dict())
    # Container to store information about the sampled waveform/sequence currently loaded
    _sampling_information = StatusVar(default=dict())

    # alternative signal computation settings:
    _alternative_data_type = StatusVar(default=None)
    zeropad = StatusVar(default=0)
    psd = StatusVar(default=False)
    window = StatusVar(default='none')
    base_corr = StatusVar(default=True)

    # notification signals for master module (i.e. GUI)
    sigMeasurementDataUpdated = QtCore.Signal()
    sigTimerUpdated = QtCore.Signal(float, int, float)
    sigFitUpdated = QtCore.Signal(str, np.ndarray, object, bool)
    sigMeasurementStatusUpdated = QtCore.Signal(bool, bool)
    sigPulserRunningUpdated = QtCore.Signal(bool)
    sigExtMicrowaveRunningUpdated = QtCore.Signal(bool)
    sigExtMicrowaveSettingsUpdated = QtCore.Signal(dict)
    sigFastCounterSettingsUpdated = QtCore.Signal(dict)
    sigMeasurementSettingsUpdated = QtCore.Signal(dict)
    sigAnalysisSettingsUpdated = QtCore.Signal(dict)
    sigExtractionSettingsUpdated = QtCore.Signal(dict)
    # Internal signals
    sigStartTimer = QtCore.Signal()
    sigStopTimer = QtCore.Signal()

    def __init__(self, config, **kwargs):
        super().__init__(config=config, **kwargs)

        self.log.debug('The following configuration was found.')
        # checking for the right configuration
        for key in config.keys():
            self.log.debug('{0}: {1}'.format(key, config[key]))

        # timer for measurement
        self.__analysis_timer = None
        self.__start_time = 0
        self.__elapsed_time = 0
        self.__elapsed_sweeps = 0

        # threading
        self._threadlock = Mutex()

        # measurement data
        self.signal_data = np.empty((2, 0), dtype=float)
        self.signal_alt_data = np.empty((2, 0), dtype=float)
        self.measurement_error = np.empty((2, 0), dtype=float)
        self.laser_data = np.zeros((10, 20), dtype='int64')
        self.raw_data = np.zeros((10, 20), dtype='int64')

        self._saved_raw_data = OrderedDict()  # temporary saved raw data
        self._recalled_raw_data_tag = None  # the currently recalled raw data dict key

        # Paused measurement flag
        self.__is_paused = False
        self._time_of_pause = None
        self._elapsed_pause = 0

        # for fit:
        self.fc = None  # Fit container
        self.fit_result = None
        self.alt_fit_result = None
        self.signal_fit_data = np.empty((2, 0), dtype=float)  # The x,y data of the fit result
        self.signal_fit_alt_data = np.empty((2, 0), dtype=float)
        return

    def on_activate(self):
        """ Initialisation performed during activation of the module.
        """
        # Create an instance of PulseExtractor
        self._pulseextractor = PulseExtractor(pulsedmeasurementlogic=self)
        self._pulseanalyzer = PulseAnalyzer(pulsedmeasurementlogic=self)

        # QTimer must be created here instead of __init__ because otherwise the timer will not run
        # in this logic's thread but in the manager instead.
        self.__analysis_timer = QtCore.QTimer()
        self.__analysis_timer.setSingleShot(False)
        self.__analysis_timer.setInterval(round(1000. * self.__timer_interval))
        self.__analysis_timer.timeout.connect(self._pulsed_analysis_loop,
                                              QtCore.Qt.QueuedConnection)

        # Fitting
        self.fc = self.fitlogic().make_fit_container('pulsed', '1d')
        self.fc.set_units(self._data_units)

        # Recall saved status variables
        if 'fits' in self._statusVariables and isinstance(self._statusVariables.get('fits'), dict):
            self.fc.load_from_dict(self._statusVariables['fits'])

        # Turn off pulse generator
        self.pulse_generator_off()

        # Check and configure fast counter
        binning_constraints = self.fastcounter().get_constraints()['hardware_binwidth_list']
        if self.__fast_counter_binwidth not in binning_constraints:
            self.__fast_counter_binwidth = binning_constraints[0]
        if self.__fast_counter_record_length <= 0:
            self.__fast_counter_record_length = 3e-6
        self.fast_counter_off()
        # Set default number of gates to a reasonable number for gated counters (>0 if gated)
        if self.fastcounter().is_gated() and self.__fast_counter_gates < 1:
            self.__fast_counter_gates = max(1, self._number_of_lasers)
        self.set_fast_counter_settings()

        # Check and configure external microwave
        if self.__use_ext_microwave:
            self.microwave_off()
            self.set_microwave_settings(frequency=self.__microwave_freq,
                                        power=self.__microwave_power,
                                        use_ext_microwave=True)

        # Convert controlled variable list into numpy.ndarray
        self._controlled_variable = np.array(self._controlled_variable, dtype=float)

        # initialize arrays for the measurement data
        self._initialize_data_arrays()

        # recalled saved raw data dict key
        self._recalled_raw_data_tag = None

        # Connect internal signals
        self.sigStartTimer.connect(self.__analysis_timer.start, QtCore.Qt.QueuedConnection)
        self.sigStopTimer.connect(self.__analysis_timer.stop, QtCore.Qt.QueuedConnection)
        return

    def on_deactivate(self):
        """ Deactivate the module properly.
        """
        if self.module_state() == 'locked':
            self.stop_pulsed_measurement()

        self._statusVariables['_controlled_variable'] = list(self._controlled_variable)
        if len(self.fc.fit_list) > 0:
            self._statusVariables['fits'] = self.fc.save_to_dict()

        self.extraction_parameters = self._pulseextractor.full_settings_dict
        self.analysis_parameters = self._pulseanalyzer.full_settings_dict

        self.__analysis_timer.timeout.disconnect()
        self.sigStartTimer.disconnect()
        self.sigStopTimer.disconnect()
        return

    ############################################################################
    # Fast counter control methods and properties
    ############################################################################
    @property
    def fast_counter_settings(self):
        settings_dict = dict()
        settings_dict['bin_width'] = float(self.__fast_counter_binwidth)
        settings_dict['record_length'] = float(self.__fast_counter_record_length)
        settings_dict['number_of_gates'] = int(self.__fast_counter_gates)
        settings_dict['is_gated'] = bool(self.fastcounter().is_gated())
        return settings_dict

    @fast_counter_settings.setter
    def fast_counter_settings(self, settings_dict):
        if isinstance(settings_dict, dict):
            self.set_fast_counter_settings(settings_dict)
        return

    @property
    def fast_counter_constraints(self):
        return self.fastcounter().get_constraints()

    @QtCore.Slot(dict)
    def set_fast_counter_settings(self, settings_dict=None, **kwargs):
        """
        Either accepts a settings dictionary as positional argument or keyword arguments.
        If both are present, both are being used by updating the settings_dict with kwargs.
        The keyword arguments take precedence over the items in settings_dict if there are
        conflicting names.

        @param settings_dict:
        @param kwargs:
        @return:
        """
        # Check if fast counter is running and do nothing if that is the case
        counter_status = self.fastcounter().get_status()
        if not counter_status >= 2 and not counter_status < 0:
            # Determine complete settings dictionary
            if not isinstance(settings_dict, dict):
                settings_dict = kwargs
            else:
                settings_dict.update(kwargs)

            # Set parameters if present
            if 'bin_width' in settings_dict:
                self.__fast_counter_binwidth = float(settings_dict['bin_width'])
            if 'record_length' in settings_dict:
                self.__fast_counter_record_length = float(settings_dict['record_length'])
            if 'number_of_gates' in settings_dict:
                if self.fastcounter().is_gated():
                    self.__fast_counter_gates = int(settings_dict['number_of_gates'])
                else:
                    self.__fast_counter_gates = 0

            # Apply the settings to hardware
            self.__fast_counter_binwidth, \
            self.__fast_counter_record_length, \
            self.__fast_counter_gates = self.fastcounter().configure(self.__fast_counter_binwidth,
                                                                     self.__fast_counter_record_length,
                                                                     self.__fast_counter_gates)
        else:
            self.log.warning('Fast counter is not idle (status: {0}).\n'
                             'Unable to apply new settings.'.format(counter_status))

        # emit update signal for master (GUI or other logic module)
        self.sigFastCounterSettingsUpdated.emit(self.fast_counter_settings)
        return self.fast_counter_settings

    def fast_counter_on(self):
        """Switching on the fast counter

        @return int: error code (0:OK, -1:error)
        """
        return self.fastcounter().start_measure()

    def fast_counter_off(self):
        """Switching off the fast counter

        @return int: error code (0:OK, -1:error)
        """
        return self.fastcounter().stop_measure()

    @QtCore.Slot(bool)
    def toggle_fast_counter(self, switch_on):
        """
        """
        if not isinstance(switch_on, bool):
            return -1

        if switch_on:
            err = self.fast_counter_on()
        else:
            err = self.fast_counter_off()
        return err

    def fast_counter_pause(self):
        """Switching off the fast counter

        @return int: error code (0:OK, -1:error)
        """
        return self.fastcounter().pause_measure()

    def fast_counter_continue(self):
        """Switching off the fast counter

        @return int: error code (0:OK, -1:error)
        """
        return self.fastcounter().continue_measure()

    @QtCore.Slot(bool)
    def fast_counter_pause_continue(self, continue_counter):
        """
        """
        if not isinstance(continue_counter, bool):
            return -1

        if continue_counter:
            err = self.fast_counter_continue()
        else:
            err = self.fast_counter_pause()
        return err

    @property
    def elapsed_sweeps(self):
        return self.__elapsed_sweeps

    @property
    def elapsed_time(self):
        return self.__elapsed_time
    ############################################################################

    ############################################################################
    # External microwave control methods and properties
    ############################################################################
    @property
    def ext_microwave_settings(self):
        settings_dict = dict()
        settings_dict['power'] = float(self.__microwave_power)
        settings_dict['frequency'] = float(self.__microwave_freq)
        settings_dict['use_ext_microwave'] = bool(self.__use_ext_microwave)
        return settings_dict

    @ext_microwave_settings.setter
    def ext_microwave_settings(self, settings_dict):
        if isinstance(settings_dict, dict):
            self.set_microwave_settings(settings_dict)
        return

    @property
    def ext_microwave_constraints(self):
        return self.microwave().get_limits()

    def microwave_on(self):
        """
        Turns the external (CW) microwave output on.

        :return int: error code (0:OK, -1:error)
        """
        err = self.microwave().cw_on()
        if err < 0:
            self.log.error('Failed to turn on external CW microwave output.')
        self.sigExtMicrowaveRunningUpdated.emit(self.microwave().get_status()[1])
        return err

    def microwave_off(self):
        """
        Turns the external (CW) microwave output off.

        :return int: error code (0:OK, -1:error)
        """
        err = self.microwave().off()
        if err < 0:
            self.log.error('Failed to turn off external CW microwave output.')
        self.sigExtMicrowaveRunningUpdated.emit(self.microwave().get_status()[1])
        return err

    @QtCore.Slot(bool)
    def toggle_microwave(self, switch_on):
        """
        Turn the external microwave output on/off.

        :param switch_on: bool, turn microwave on (True) or off (False)
        :return int: error code (0:OK, -1:error)
        """
        if not isinstance(switch_on, bool):
            return -1

        if switch_on:
            err = self.microwave_on()
        else:
            err = self.microwave_off()
        return err

    @QtCore.Slot(dict)
    def set_microwave_settings(self, settings_dict=None, **kwargs):
        """
        Apply new settings to the external microwave device.
        Either accept a settings dictionary as positional argument or keyword arguments.
        If both are present both are being used by updating the settings_dict with kwargs.
        The keyword arguments take precedence over the items in settings_dict if there are
        conflicting names.

        @param settings_dict:
        @param kwargs:
        @return:
        """
        # Check if microwave is running and do nothing if that is the case
        if self.microwave().get_status()[1]:
            self.log.warning('Microwave device is running.\nUnable to apply new settings.')
        else:
            # Determine complete settings dictionary
            if not isinstance(settings_dict, dict):
                settings_dict = kwargs
            else:
                settings_dict.update(kwargs)

            # Set parameters if present
            if 'power' in settings_dict:
                self.__microwave_power = float(settings_dict['power'])
            if 'frequency' in settings_dict:
                self.__microwave_freq = float(settings_dict['frequency'])
            if 'use_ext_microwave' in settings_dict:
                self.__use_ext_microwave = bool(settings_dict['use_ext_microwave'])

            if self.__use_ext_microwave:
                # Apply the settings to hardware
                self.__microwave_freq, \
                self.__microwave_power, \
                dummy = self.microwave().set_cw(frequency=self.__microwave_freq,
                                                power=self.__microwave_power)

        # emit update signal for master (GUI or other logic module)
        self.sigExtMicrowaveSettingsUpdated.emit({'power': self.__microwave_power,
                                                  'frequency': self.__microwave_freq,
                                                  'use_ext_microwave': self.__use_ext_microwave})
        return self.__microwave_freq, self.__microwave_power, self.__use_ext_microwave
    ############################################################################

    ############################################################################
    # Pulse generator control methods and properties
    ############################################################################
    @property
    def pulse_generator_constraints(self):
        return self.pulsegenerator().get_constraints()

    def pulse_generator_on(self):
        """Switching on the pulse generator. """
        err = self.pulsegenerator().pulser_on()
        if err < 0:
            self.log.error('Failed to turn on pulse generator output.')
            self.sigPulserRunningUpdated.emit(False)
        else:
            self.sigPulserRunningUpdated.emit(True)
        return err

    def pulse_generator_off(self):
        """Switching off the pulse generator. """
        err = self.pulsegenerator().pulser_off()
        if err < 0:
            self.log.error('Failed to turn off pulse generator output.')
            self.sigPulserRunningUpdated.emit(True)
        else:
            self.sigPulserRunningUpdated.emit(False)
        return err

    @QtCore.Slot(bool)
    def toggle_pulse_generator(self, switch_on):
        """
        Switch the pulse generator on or off.

        :param switch_on: bool, turn the pulse generator on (True) or off (False)
        :return int: error code (0: OK, -1: error)
        """
        if not isinstance(switch_on, bool):
            return -1

        if switch_on:
            err = self.pulse_generator_on()
        else:
            err = self.pulse_generator_off()
        return err
    ############################################################################

    ############################################################################
    # Measurement control methods and properties
    ############################################################################
    @property
    def measurement_settings(self):
        settings_dict = dict()
        settings_dict['invoke_settings'] = bool(self._invoke_settings_from_sequence)
        settings_dict['controlled_variable'] = np.array(self._controlled_variable,
                                                        dtype=float).copy()
        settings_dict['number_of_lasers'] = int(self._number_of_lasers)
        settings_dict['laser_ignore_list'] = list(self._laser_ignore_list).copy()
        settings_dict['alternating'] = bool(self._alternating)
        settings_dict['units'] = self._data_units
        settings_dict['labels'] = self._data_labels
        return settings_dict

    @measurement_settings.setter
    def measurement_settings(self, settings_dict):
        if isinstance(settings_dict, dict):
            self.set_measurement_settings(settings_dict)
        return

    @property
    def measurement_information(self):
        return self._measurement_information

    @measurement_information.setter
    def measurement_information(self, info_dict):
        # Check if mandatory params to invoke settings are missing and set empty dict in that case.
        mand_params = ('number_of_lasers',
                       'controlled_variable',
                       'laser_ignore_list',
                       'alternating',
                       'counting_length')
        if not isinstance(info_dict, dict) or not all(param in info_dict for param in mand_params):
            self.log.debug('The set measurement_information did not contain all the necessary '
                           'information or was not a dict. Setting empty dict.')
            self._measurement_information = dict()
            return

        # Set measurement_information dict
        self._measurement_information = info_dict.copy()

        # invoke settings if needed
        if self._invoke_settings_from_sequence and self._measurement_information:
            self._apply_invoked_settings()
            self.sigMeasurementSettingsUpdated.emit(self.measurement_settings)
        return

    @property
    def sampling_information(self):
        return self._sampling_information

    @sampling_information.setter
    def sampling_information(self, info_dict):
        if isinstance(info_dict, dict):
            self._sampling_information = info_dict
        else:
            self._sampling_information = dict()
        return

    @property
    def timer_interval(self):
        return float(self.__timer_interval)

    @timer_interval.setter
    def timer_interval(self, value):
        if isinstance(value, (int, float)):
            self.set_timer_interval(value)
        return

    @property
    def alternative_data_type(self):
        return str(self._alternative_data_type)

    @alternative_data_type.setter
    def alternative_data_type(self, alt_data_type):
        if isinstance(alt_data_type, str) or alt_data_type is None:
            self.set_alternative_data_type(alt_data_type)
        return

    @property
    def analysis_methods(self):
        return self._pulseanalyzer.analysis_methods

    @property
    def extraction_methods(self):
        return self._pulseextractor.extraction_methods

    @property
    def analysis_settings(self):
        return self._pulseanalyzer.analysis_settings

    @analysis_settings.setter
    def analysis_settings(self, settings_dict):
        if isinstance(settings_dict, dict):
            self.set_analysis_settings(settings_dict)
        return

    @property
    def extraction_settings(self):
        return self._pulseextractor.extraction_settings

    @extraction_settings.setter
    def extraction_settings(self, settings_dict):
        if isinstance(settings_dict, dict):
            self.set_extraction_settings(settings_dict)
        return

    @QtCore.Slot(dict)
    def set_analysis_settings(self, settings_dict=None, **kwargs):
        """
        Apply new analysis settings.
        Either accept a settings dictionary as positional argument or keyword arguments.
        If both are present both are being used by updating the settings_dict with kwargs.
        The keyword arguments take precedence over the items in settings_dict if there are
        conflicting names.

        @param settings_dict:
        @param kwargs:
        @return:
        """
        # Determine complete settings dictionary
        if not isinstance(settings_dict, dict):
            settings_dict = kwargs
        else:
            settings_dict.update(kwargs)

        for key in settings_dict:
            if key in ['signal_start', 'signal_end', 'norm_start', 'norm_end']:
                num_bins_fast = round(settings_dict[key]/self.fast_counter_settings['bin_width'])
                settings_dict[key] = num_bins_fast * self.fast_counter_settings['bin_width']

        # Use threadlock to update settings during a running measurement
        with self._threadlock:
            self._pulseanalyzer.analysis_settings = settings_dict
            self.sigAnalysisSettingsUpdated.emit(self.analysis_settings)
        return

    @QtCore.Slot(dict)
    def set_extraction_settings(self, settings_dict=None, **kwargs):
        """
        Apply new analysis settings.
        Either accept a settings dictionary as positional argument or keyword arguments.
        If both are present both are being used by updating the settings_dict with kwargs.
        The keyword arguments take precedence over the items in settings_dict if there are
        conflicting names.

        @param settings_dict:
        @param kwargs:
        @return:
        """
        # Determine complete settings dictionary
        if not isinstance(settings_dict, dict):
            settings_dict = kwargs
        else:
            settings_dict.update(kwargs)

        # Use threadlock to update settings during a running measurement
        with self._threadlock:
            self._pulseextractor.extraction_settings = settings_dict
            self.sigExtractionSettingsUpdated.emit(self.extraction_settings)
        return

    @QtCore.Slot(dict)
    def set_measurement_settings(self, settings_dict=None, **kwargs):
        """
        Apply new measurement settings.
        Either accept a settings dictionary as positional argument or keyword arguments.
        If both are present both are being used by updating the settings_dict with kwargs.
        The keyword arguments take precedence over the items in settings_dict if there are
        conflicting names.

        @param settings_dict:
        @param kwargs:
        @return:
        """
        # Determine complete settings dictionary
        if not isinstance(settings_dict, dict):
            settings_dict = kwargs
        else:
            settings_dict.update(kwargs)

        # Check if invoke_settings flag has changed
        if 'invoke_settings' in settings_dict:
            self._invoke_settings_from_sequence = bool(settings_dict.get('invoke_settings'))

        # Invoke settings if measurement_information is present and flag is set
        if self._invoke_settings_from_sequence:
            if self._measurement_information:
                self._apply_invoked_settings()
        else:
            # Apply settings that can be changed while a measurement is running
            with self._threadlock:
                if 'units' in settings_dict:
                    self._data_units = settings_dict.get('units')
                    self.fc.set_units(self._data_units)
                if 'labels' in settings_dict:
                    self._data_labels = list(settings_dict.get('labels'))

            if self.module_state() == 'idle':
                # Get all other parameters if present
                if 'controlled_variable' in settings_dict:
                    self._controlled_variable = np.array(settings_dict.get('controlled_variable'),
                                                         dtype=float)
                if 'number_of_lasers' in settings_dict:
                    self._number_of_lasers = int(settings_dict.get('number_of_lasers'))
                    if self.fastcounter().is_gated():
                        self.set_fast_counter_settings(number_of_gates=self._number_of_lasers)
                if 'laser_ignore_list' in settings_dict:
                    self._laser_ignore_list = sorted(settings_dict.get('laser_ignore_list'))
                if 'alternating' in settings_dict:
                    self._alternating = bool(settings_dict.get('alternating'))

        # Perform sanity checks on settings
        self._measurement_settings_sanity_check()

        # emit update signal for master (GUI or other logic module)
        self.sigMeasurementSettingsUpdated.emit(self.measurement_settings)
        return self.measurement_settings

    @QtCore.Slot(bool, str)
    def toggle_pulsed_measurement(self, start, stash_raw_data_tag=''):
        """
        Convenience method to start/stop measurement

        @param bool start: Start the measurement (True) or stop the measurement (False)
        """
        if start:
            self.start_pulsed_measurement(stash_raw_data_tag)
        else:
            self.stop_pulsed_measurement(stash_raw_data_tag)
        return

    @QtCore.Slot(str)
    def start_pulsed_measurement(self, stashed_raw_data_tag=''):
        """Start the analysis loop."""
        self.sigMeasurementStatusUpdated.emit(True, False)

        # Check if measurement settings need to be invoked
        if self._invoke_settings_from_sequence:
            if self._measurement_information:
                self._apply_invoked_settings()
                self.sigMeasurementSettingsUpdated.emit(self.measurement_settings)
            else:
                # abort measurement if settings could not be invoked
                self.log.error('Unable to invoke measurement settings.\nThis feature can only be '
                               'used when creating the pulse sequence via predefined methods.\n'
                               'Aborting measurement start.')
                self.set_measurement_settings(invoke_settings=False)
                self.sigMeasurementStatusUpdated.emit(False, False)
                return

        with self._threadlock:
            if self.module_state() == 'idle':
                # Lock module state
                self.module_state.lock()

                # Clear previous fits
                self.do_fit('No Fit', False)
                self.do_fit('No Fit', True)

                # initialize data arrays
                self._initialize_data_arrays()

                # recall stashed raw data
                if stashed_raw_data_tag in self._saved_raw_data:
                    self._recalled_raw_data_tag = stashed_raw_data_tag
                    self.log.info('Starting pulsed measurement with stashed raw data "{0}".'
                                  ''.format(stashed_raw_data_tag))
                else:
                    self._recalled_raw_data_tag = None

                # start microwave source
                if self.__use_ext_microwave:
                    self.microwave_on()
                # start fast counter
                self.fast_counter_on()
                # start pulse generator
                self.pulse_generator_on()

                # initialize analysis_timer
                self.__elapsed_time = 0.0
                self._elapsed_pause = 0
                self.sigTimerUpdated.emit(self.__elapsed_time,
                                          self.__elapsed_sweeps,
                                          self.__timer_interval)

                # Set starting time and start timer (if present)
                self.__start_time = time.time()
                self.sigStartTimer.emit()

                # Set measurement paused flag
                self.__is_paused = False
            else:
                self.log.warning('Unable to start pulsed measurement. Measurement already running.')
        return

    @QtCore.Slot(str)
    def stop_pulsed_measurement(self, stash_raw_data_tag=''):
        """
        Stop the measurement
        """
        # Get raw data and analyze it a last time just before stopping the measurement.
        try:
            self._pulsed_analysis_loop()
        except:
            pass

        with self._threadlock:
            if self.module_state() == 'locked':
                # stopping the timer
                self.sigStopTimer.emit()
                # Turn off fast counter
                self.fast_counter_off()
                # Turn off pulse generator
                self.pulse_generator_off()
                # Turn off microwave source
                if self.__use_ext_microwave:
                    self.microwave_off()

                # stash raw data if requested
                if stash_raw_data_tag:
                    self._saved_raw_data[stash_raw_data_tag] = (self.raw_data.copy(),
                                                                {'elapsed_sweeps': self.__elapsed_sweeps,
                                                                 'elapsed_time': self.__elapsed_time})
                self._recalled_raw_data_tag = None

                # Set measurement paused flag
                self.__is_paused = False

                self.module_state.unlock()
                self.sigMeasurementStatusUpdated.emit(False, False)
        return

    @QtCore.Slot(bool)
    def toggle_measurement_pause(self, pause):
        """
        Convenience method to pause/continue measurement

        @param bool pause: Pause the measurement (True) or continue the measurement (False)
        """
        if pause:
            self.pause_pulsed_measurement()
        else:
            self.continue_pulsed_measurement()
        return

    @QtCore.Slot()
    def pause_pulsed_measurement(self):
        """
        Pauses the measurement
        """
        with self._threadlock:
            if self.module_state() == 'locked':
                # pausing the timer
                if self.__analysis_timer.isActive():
                    # stopping the timer
                    self.sigStopTimer.emit()

                self.fast_counter_pause()
                self.pulse_generator_off()
                if self.__use_ext_microwave:
                    self.microwave_off()

                # Set measurement paused flag
                self.__is_paused = True
                self._time_of_pause = time.time()

                self.sigMeasurementStatusUpdated.emit(True, True)
            else:
                self.log.warning('Unable to pause pulsed measurement. No measurement running.')
                self.sigMeasurementStatusUpdated.emit(False, False)
        return

    @QtCore.Slot()
    def continue_pulsed_measurement(self):
        """
        Continues the measurement
        """
        with self._threadlock:
            if self.module_state() == 'locked':
                if self.__use_ext_microwave:
                    self.microwave_on()
                self.fast_counter_continue()
                self.pulse_generator_on()

                # un-pausing the timer
                if not self.__analysis_timer.isActive():
                    self.sigStartTimer.emit()

                # Set measurement paused flag
                self.__is_paused = False
                self.__start_time += time.time() - self._time_of_pause

                self.sigMeasurementStatusUpdated.emit(True, False)
            else:
                self.log.warning('Unable to continue pulsed measurement. No measurement running.')
                self.sigMeasurementStatusUpdated.emit(False, False)
        return

    @QtCore.Slot(float)
    @QtCore.Slot(int)
    def set_timer_interval(self, interval):
        """
        Change the interval of the measurement analysis timer

        @param int|float interval: Interval of the timer in s
        """
        with self._threadlock:
            self.__timer_interval = interval
            if self.__timer_interval > 0:
                self.__analysis_timer.setInterval(int(1000. * self.__timer_interval))
                if self.module_state() == 'locked' and not self.__is_paused:
                    self.sigStartTimer.emit()
            else:
                self.sigStopTimer.emit()

            self.sigTimerUpdated.emit(self.__elapsed_time, self.__elapsed_sweeps,
                                      self.__timer_interval)
        return

    @QtCore.Slot(str)
    def set_alternative_data_type(self, alt_data_type):
        """

        @param alt_data_type:
        @return:
        """
        with self._threadlock:
            if alt_data_type != self.alternative_data_type:
                self.do_fit('No Fit', True)
            if alt_data_type == 'Delta' and not self._alternating:
                if self._alternative_data_type == 'Delta':
                    self._alternative_data_type = None
                self.log.error('Can not set "Delta" as alternative data calculation if measurement is '
                               'not alternating.\n'
                               'Setting to previous type "{0}".'.format(self.alternative_data_type))
            elif alt_data_type == 'None':
                self._alternative_data_type = None
            else:
                self._alternative_data_type = alt_data_type

            self._compute_alt_data()
            self.sigMeasurementDataUpdated.emit()
        return

    @QtCore.Slot()
    def manually_pull_data(self):
        """ Analyse and display the data
        """
        if self.module_state() == 'locked':
            self._pulsed_analysis_loop()
        return

    @QtCore.Slot(str)
    @QtCore.Slot(str, bool)
    def do_fit(self, fit_method, use_alternative_data=False, data=None):
        """
        Performs the chosen fit on the measured data.

        @param str fit_method: name of the fit method to use
        @param bool use_alternative_data: Flag indicating if the signal data (False) or the
                                          alternative signal data (True) should be fitted.
                                          Ignored if data is given as parameter
        @param 2D numpy.ndarray data: the x and y data points for the fit (shape=(2,X))

        @return (2D numpy.ndarray, result object): the resulting fit data and the fit result object
        """
        # Set current fit
        self.fc.set_current_fit(fit_method)

        if data is None:
            data = self.signal_alt_data if use_alternative_data else self.signal_data
            update_fit_data = True
        else:
            update_fit_data = False

        if len(data) < 2 or len(data[0]) < 2 or len(data[1]) < 2:
            self.log.debug('The data you are trying to fit does not contain enough data for a fit.')
            return

        x_fit, y_fit, result = self.fc.do_fit(data[0], data[1])

        fit_data = np.array([x_fit, y_fit])

        if update_fit_data:
            if use_alternative_data:
                self.signal_fit_alt_data = fit_data
                self.alt_fit_result = copy.deepcopy(self.fc.current_fit_result)
                self.sigFitUpdated.emit(self.fc.current_fit, self.signal_fit_alt_data,
                                        self.alt_fit_result, use_alternative_data)
            else:
                self.signal_fit_data = fit_data
                self.fit_result = copy.deepcopy(self.fc.current_fit_result)
                self.sigFitUpdated.emit(self.fc.current_fit, self.signal_fit_data, self.fit_result,
                                        use_alternative_data)
        return fit_data, self.fc.current_fit_result

    def _apply_invoked_settings(self):
        """
        """
        if not isinstance(self._measurement_information, dict) or not self._measurement_information:
            self.log.warning('Can\'t invoke measurement settings from sequence information '
                             'since no measurement_information container is given.')
            return

        # First try to set parameters that can be changed during a running measurement
        if 'units' in self._measurement_information:
            with self._threadlock:
                self._data_units = self._measurement_information.get('units')
                self.fc.set_units(self._data_units)
        if 'labels' in self._measurement_information:
            with self._threadlock:
                self._data_labels = list(self._measurement_information.get('labels'))

        # Check if a measurement is running and apply following settings if this is not the case
        if self.module_state() == 'locked':
            return

        if 'number_of_lasers' in self._measurement_information:
            self._number_of_lasers = int(self._measurement_information.get('number_of_lasers'))
        else:
            self.log.error('Unable to invoke setting for "number_of_lasers".\n'
                           'Measurement information container is incomplete/invalid.')
            return

        if 'laser_ignore_list' in self._measurement_information:
            self._laser_ignore_list = sorted(self._measurement_information.get('laser_ignore_list'))
        else:
            self.log.error('Unable to invoke setting for "laser_ignore_list".\n'
                           'Measurement information container is incomplete/invalid.')
            return

        if 'alternating' in self._measurement_information:
            self._alternating = bool(self._measurement_information.get('alternating'))
        else:
            self.log.error('Unable to invoke setting for "alternating".\n'
                           'Measurement information container is incomplete/invalid.')
            return

        if 'controlled_variable' in self._measurement_information:
            self._controlled_variable = np.array(
                self._measurement_information.get('controlled_variable'), dtype=float)
        else:
            self.log.error('Unable to invoke setting for "controlled_variable".\n'
                           'Measurement information container is incomplete/invalid.')
            return

        if 'counting_length' in self._measurement_information:
            fast_counter_record_length = self._measurement_information.get('counting_length')
        else:
            self.log.error('Unable to invoke setting for "counting_length".\n'
                           'Measurement information container is incomplete/invalid.')
            return

        if self.fastcounter().is_gated():
            self.set_fast_counter_settings(number_of_gates=self._number_of_lasers,
                                           record_length=fast_counter_record_length)
        else:
            self.set_fast_counter_settings(record_length=fast_counter_record_length)
        return

    def _measurement_settings_sanity_check(self):
        number_of_analyzed_lasers = self._number_of_lasers - len(self._laser_ignore_list)
        if len(self._controlled_variable) < 1:
            self.log.error('Tried to set empty controlled variables array. This can not work.')

        if self._alternating and (number_of_analyzed_lasers // 2) != len(self._controlled_variable):
            self.log.error('Half of the number of laser pulses to analyze ({0}) does not match the '
                           'number of controlled_variable ticks ({1:d}).'
                           ''.format(number_of_analyzed_lasers // 2,
                                     len(self._controlled_variable)))
        elif not self._alternating and number_of_analyzed_lasers != len(self._controlled_variable):
            self.log.error('Number of laser pulses to analyze ({0:d}) does not match the number of '
                           'controlled_variable ticks ({1:d}).'
                           ''.format(number_of_analyzed_lasers, len(self._controlled_variable)))

        if self.fastcounter().is_gated() and self._number_of_lasers != self.__fast_counter_gates:
            self.log.error('Gated fast counter gate number ({0:d}) differs from number of laser pulses ({1:d})'
                           'configured in measurement settings.'.format(self._number_of_lasers,
                                                                        self.__fast_counter_gates))
        return

    def _pulsed_analysis_loop(self):
        """ Acquires laser pulses from fast counter,
            calculates fluorescence signal and creates plots.
        """
        with self._threadlock:
            if self.module_state() == 'locked':
                # Update elapsed time

                self._extract_laser_pulses()

                tmp_signal, tmp_error = self._analyze_laser_pulses()

                # exclude laser pulses to ignore
                if len(self._laser_ignore_list) > 0:
                    # Convert relative negative indices into absolute positive indices
                    while self._laser_ignore_list[0] < 0:
                        neg_index = self._laser_ignore_list[0]
                        self._laser_ignore_list[0] = len(tmp_signal) + neg_index
                        self._laser_ignore_list.sort()

                    tmp_signal = np.delete(tmp_signal, self._laser_ignore_list)
                    tmp_error = np.delete(tmp_error, self._laser_ignore_list)

                # order data according to alternating flag
                if self._alternating:
                    if len(self.signal_data[0]) != len(tmp_signal[::2]):
                        self.log.error('Length of controlled variable ({0}) does not match length of number of readout '
                                       'pulses ({1}).'.format(len(self.signal_data[0]), len(tmp_signal[::2])))
                        return
                    self.signal_data[1] = tmp_signal[::2]
                    self.signal_data[2] = tmp_signal[1::2]
                    self.measurement_error[1] = tmp_error[::2]
                    self.measurement_error[2] = tmp_error[1::2]
                else:
                    if len(self.signal_data[0]) != len(tmp_signal):
                        self.log.error('Length of controlled variable ({0}) does not match length of number of readout '
                                       'pulses ({1}).'.format(len(self.signal_data[0]), len(tmp_signal)))
                        return
                    self.signal_data[1] = tmp_signal
                    self.measurement_error[1] = tmp_error

                # Compute alternative data array from signal
                self._compute_alt_data()

            # emit signals
            self.sigTimerUpdated.emit(self.__elapsed_time, self.__elapsed_sweeps,
                                      self.__timer_interval)
            self.sigMeasurementDataUpdated.emit()
            return

    def _extract_laser_pulses(self):
        # Get counter raw data (including recalled raw data from previous measurement)
        fc_data, info_dict = self._get_raw_data()
        self.raw_data = fc_data
        self.__elapsed_sweeps = info_dict['elapsed_sweeps']
        self.__elapsed_time = info_dict['elapsed_time']

        # extract laser pulses from raw data
        return_dict = self._pulseextractor.extract_laser_pulses(self.raw_data)
        self.laser_data = return_dict['laser_counts_arr']
        return

    def _analyze_laser_pulses(self):
        # analyze pulses and get data points for signal array. Also check if extraction
        # worked (non-zero array returned).
        if self.laser_data.any():
            tmp_signal, tmp_error = self._pulseanalyzer.analyse_laser_pulses(
                self.laser_data)
        else:
            tmp_signal = np.zeros(self.laser_data.shape[0])
            tmp_error = np.zeros(self.laser_data.shape[0])
        return tmp_signal, tmp_error

    def _get_raw_data(self):
        """
        Get the raw count data from the fast counting hardware and perform sanity checks.
        Also add recalled raw data to the newly received data.
        @return tuple(numpy.ndarray, info_dict): The count data (1D for ungated, 2D for gated counter) and
                                                 info_dict with keys 'elapsed_sweeps' and 'elapsed_time'
        """
        # get raw data from fast counter
        fc_data = self.fastcounter().get_data_trace()
        if type(fc_data) == tuple and len(fc_data) == 2:  # if the hardware implement the new version of the interface
            fc_data, info_dict = fc_data
        else:
            info_dict = {'elapsed_sweeps': None, 'elapsed_time': None}
        fc_data = netobtain(fc_data)

        if isinstance(info_dict, dict) and info_dict.get('elapsed_sweeps') is not None:
            elapsed_sweeps = info_dict['elapsed_sweeps']
        else:
            elapsed_sweeps = -1

        if isinstance(info_dict, dict) and info_dict.get('elapsed_time') is not None:
            elapsed_time = info_dict['elapsed_time']
        else:
            elapsed_time = time.time() - self.__start_time

        # add old raw data from previous measurements if necessary
        if self._saved_raw_data.get(self._recalled_raw_data_tag) is not None:
            # self.log.info('Found old saved raw data with tag "{0}".'
            #               ''.format(self._recalled_raw_data_tag))
            elapsed_sweeps += self._saved_raw_data[self._recalled_raw_data_tag][1]['elapsed_sweeps']
            elapsed_time += self._saved_raw_data[self._recalled_raw_data_tag][1]['elapsed_time']
            if not fc_data.any():
                self.log.warning('Only zeros received from fast counter!\n'
                                 'Using recalled raw data only.')
                fc_data = self._saved_raw_data[self._recalled_raw_data_tag][0]
            elif self._saved_raw_data[self._recalled_raw_data_tag][0].shape == fc_data.shape:
                self.log.debug('Recalled raw data has the same shape as current data.')
                fc_data = self._saved_raw_data[self._recalled_raw_data_tag][0] + fc_data
            else:
                self.log.warning('Recalled raw data has not the same shape as current data.'
                                 '\nDid NOT add recalled raw data to current time trace.')
        elif not fc_data.any():
            self.log.warning('Only zeros received from fast counter!')
            fc_data = np.zeros(fc_data.shape, dtype='int64')

        return fc_data, {'elapsed_sweeps': elapsed_sweeps, 'elapsed_time': elapsed_time}

    def _initialize_data_arrays(self):
        """
        Initializing the signal, error, laser and raw data arrays.
        """
        # Determine signal array dimensions
        signal_dim = 3 if self._alternating else 2

        self.signal_data = np.zeros((signal_dim, len(self._controlled_variable)), dtype=float)
        self.signal_data[0] = self._controlled_variable

        self.signal_alt_data = np.zeros((signal_dim, len(self._controlled_variable)), dtype=float)
        self.signal_alt_data[0] = self._controlled_variable

        self.measurement_error = np.zeros((signal_dim, len(self._controlled_variable)), dtype=float)
        self.measurement_error[0] = self._controlled_variable

        number_of_bins = int(self.__fast_counter_record_length / self.__fast_counter_binwidth)
        laser_length = number_of_bins if self.__fast_counter_gates > 0 else 500
        self.laser_data = np.zeros((self._number_of_lasers, laser_length), dtype='int64')

        if self.__fast_counter_gates > 0:
            self.raw_data = np.zeros((self._number_of_lasers, number_of_bins), dtype='int64')
        else:
            self.raw_data = np.zeros(number_of_bins, dtype='int64')

        self.sigMeasurementDataUpdated.emit()
        return

    # FIXME: Revise everything below

    ############################################################################
    @QtCore.Slot(str, bool)
    def save_measurement_data(self, tag=None, with_error=True, save_laser_pulses=True, save_pulsed_measurement=True,
                              save_figure=True):
        """
        Prepare data to be saved and create a proper plot of the data

        @param str tag: a filetag which will be included in the filename
        @param bool with_error: select whether errors should be saved/plotted
        @param bool save_laser_pulses: select whether extracted lasers should be saved
        @param bool save_pulsed_measurement: select whether final measurement should be saved
        @param bool save_figure: select whether png and pdf should be saved

        @return str: filepath where data were saved
        """
        filepath = self.savelogic().get_path_for_module('PulsedMeasurement')
        timestamp = datetime.datetime.now()

        #####################################################################
        ####                Save extracted laser pulses                  ####
        #####################################################################
        if save_laser_pulses:
            if tag:
                filelabel = tag + '_laser_pulses'
            else:
                filelabel = 'laser_pulses'

            # prepare the data in a dict or in an OrderedDict:
            data = OrderedDict()
            laser_trace = self.laser_data
            data['Signal (counts)'] = laser_trace.transpose()

            # write the parameters:
            parameters = OrderedDict()
            parameters['bin width (s)'] = self.__fast_counter_binwidth
            parameters['record length (s)'] = self.__fast_counter_record_length
            parameters['gated counting'] = self.fast_counter_settings['is_gated']
            parameters['extraction parameters'] = self.extraction_settings

            self.savelogic().save_data(data,
                                       timestamp=timestamp,
                                       parameters=parameters,
                                       filepath=filepath,
                                       filelabel=filelabel,
                                       filetype='text',
                                       fmt='%d',
                                       delimiter='\t')

        #####################################################################
        ####                Save measurement data                        ####
        #####################################################################
        if save_pulsed_measurement:
            if tag:
                filelabel = tag + '_pulsed_measurement'
            else:
                filelabel = 'pulsed_measurement'

            # prepare the data in a dict or in an OrderedDict:
            header_str = 'Controlled variable'
            if self._data_units[0]:
                header_str += '({0})'.format(self._data_units[0])
            header_str += '\tSignal'
            if self._data_units[1]:
                header_str += '({0})'.format(self._data_units[1])
            if self._alternating:
                header_str += '\tSignal2'
                if self._data_units[1]:
                    header_str += '({0})'.format(self._data_units[1])
            if with_error:
                header_str += '\tError'
                if self._data_units[1]:
                    header_str += '({0})'.format(self._data_units[1])
                if self._alternating:
                    header_str += '\tError2'
                    if self._data_units[1]:
                        header_str += '({0})'.format(self._data_units[1])
            data = OrderedDict()
            if with_error:
                data[header_str] = np.vstack((self.signal_data, self.measurement_error[1:])).transpose()
            else:
                data[header_str] = self.signal_data.transpose()

            # write the parameters:
            parameters = OrderedDict()
            parameters['Approx. measurement time (s)'] = self.__elapsed_time
            parameters['Measurement sweeps'] = self.__elapsed_sweeps
            parameters['Number of laser pulses'] = self._number_of_lasers
            parameters['Laser ignore indices'] = self._laser_ignore_list
            parameters['alternating'] = self._alternating
            parameters['analysis parameters'] = self.analysis_settings
            parameters['extraction parameters'] = self.extraction_settings
            parameters['fast counter settings'] = self.fast_counter_settings

            if save_figure:
                # Prepare the figure to save as a "data thumbnail"
                plt.style.use(self.savelogic().mpl_qd_style)

                # extract the possible colors from the colorscheme:
                prop_cycle = self.savelogic().mpl_qd_style['axes.prop_cycle']
                colors = {}
                for i, color_setting in enumerate(prop_cycle):
                    colors[i] = color_setting['color']

                # scale the x_axis for plotting
                max_val = np.max(self.signal_data[0])
                scaled_float = units.ScaledFloat(max_val)
                counts_prefix = scaled_float.scale
                x_axis_scaled = self.signal_data[0] / scaled_float.scale_val

                # Create the figure object
                if self._alternative_data_type and self._alternative_data_type != 'None':
                    fig, (ax1, ax2) = plt.subplots(2, 1)
                else:
                    fig, ax1 = plt.subplots()

                if with_error:
                    ax1.errorbar(x=x_axis_scaled, y=self.signal_data[1],
                                 yerr=self.measurement_error[1], fmt='-o',
                                 linestyle=':', linewidth=0.5, color=colors[0],
                                 ecolor=colors[1], capsize=3, capthick=0.9,
                                 elinewidth=1.2, label='data trace 1')

                    if self._alternating:
                        ax1.errorbar(x=x_axis_scaled, y=self.signal_data[2],
                                     yerr=self.measurement_error[2], fmt='-D',
                                     linestyle=':', linewidth=0.5, color=colors[3],
                                     ecolor=colors[4],  capsize=3, capthick=0.7,
                                     elinewidth=1.2, label='data trace 2')
                else:
                    ax1.plot(x_axis_scaled, self.signal_data[1], '-o', color=colors[0],
                             linestyle=':', linewidth=0.5, label='data trace 1')

                    if self._alternating:
                        ax1.plot(x_axis_scaled, self.signal_data[2], '-o',
                                 color=colors[3], linestyle=':', linewidth=0.5,
                                 label='data trace 2')

                # Do not include fit curve if there is no fit calculated.
                if self.signal_fit_data.size != 0 and np.sum(np.abs(self.signal_fit_data[1])) > 0:
                    x_axis_fit_scaled = self.signal_fit_data[0] / scaled_float.scale_val
                    ax1.plot(x_axis_fit_scaled, self.signal_fit_data[1],
                             color=colors[2], marker='None', linewidth=1.5,
                             label='fit')

                    # add then the fit result to the plot:

                    # Parameters for the text plot:
                    # The position of the text annotation is controlled with the
                    # relative offset in x direction and the relative length factor
                    # rel_len_fac of the longest entry in one column
                    rel_offset = 0.02
                    rel_len_fac = 0.011
                    entries_per_col = 24

                    # create the formatted fit text:
                    if hasattr(self.fit_result, 'result_str_dict'):
                        result_str = units.create_formatted_output(self.fit_result.result_str_dict)
                    else:
                        result_str = ''
                    # do reverse processing to get each entry in a list
                    entry_list = result_str.split('\n')
                    # slice the entry_list in entries_per_col
                    chunks = [entry_list[x:x+entries_per_col] for x in range(0, len(entry_list), entries_per_col)]

                    is_first_column = True  # first entry should contain header or \n

                    for column in chunks:

                        max_length = max(column, key=len)   # get the longest entry
                        column_text = ''

                        for entry in column:
                            column_text += entry + '\n'

                        column_text = column_text[:-1]  # remove the last new line

                        heading = ''
                        if is_first_column:
                            heading = 'Fit results:'

                        column_text = heading + '\n' + column_text

                        ax1.text(1.00 + rel_offset, 0.99, column_text,
                                 verticalalignment='top',
                                 horizontalalignment='left',
                                 transform=ax1.transAxes,
                                 fontsize=12)

                        # the rel_offset in position of the text is a linear function
                        # which depends on the longest entry in the column
                        rel_offset += rel_len_fac * len(max_length)

                        is_first_column = False

                # handle the save of the alternative data plot
                if self._alternative_data_type and self._alternative_data_type != 'None':

                    # scale the x_axis for plotting
                    max_val = np.max(self.signal_alt_data[0])
                    scaled_float = units.ScaledFloat(max_val)
                    x_axis_prefix = scaled_float.scale
                    x_axis_ft_scaled = self.signal_alt_data[0] / scaled_float.scale_val

                    # since no ft units are provided, make a small work around:
                    if self._alternative_data_type == 'FFT':
                        if self._data_units[0] == 's':
                            inverse_cont_var = 'Hz'
                        elif self._data_units[0] == 'Hz':
                            inverse_cont_var = 's'
                        else:
                            inverse_cont_var = '(1/{0})'.format(self._data_units[0])
                        x_axis_ft_label = 'FT {0} ({1}{2})'.format(
                            self._data_labels[0], x_axis_prefix, inverse_cont_var)
                        y_axis_ft_label = 'FT({0}) (arb. u.)'.format(self._data_labels[1])
                        ft_label = 'FT of data trace 1'
                    else:
                        if self._data_units[0]:
                            x_axis_ft_label = '{0} ({1}{2})'.format(self._data_labels[0], x_axis_prefix,
                                                                    self._data_units[0])
                        else:
                            x_axis_ft_label = '{0}'.format(self._data_labels[0])
                        if self._data_units[1]:
                            y_axis_ft_label = '{0} ({1})'.format(self._data_labels[1], self._data_units[1])
                        else:
                            y_axis_ft_label = '{0}'.format(self._data_labels[1])

                        ft_label = '{0} of data traces'.format(self._alternative_data_type)

                    ax2.plot(x_axis_ft_scaled, self.signal_alt_data[1], '-o',
                             linestyle=':', linewidth=0.5, color=colors[0],
                             label=ft_label)
                    if self._alternating and len(self.signal_alt_data) > 2:
                        ax2.plot(x_axis_ft_scaled, self.signal_alt_data[2], '-D',
                                 linestyle=':', linewidth=0.5, color=colors[3],
                                 label=ft_label.replace('1', '2'))

                    ax2.set_xlabel(x_axis_ft_label)
                    ax2.set_ylabel(y_axis_ft_label)
                    ax2.legend(bbox_to_anchor=(0., 1.02, 1., .102), loc=3, ncol=2,
                               mode="expand", borderaxespad=0.)

<<<<<<< HEAD
                    if self.signal_fit_alt_data.size != 0 and np.sum(np.abs(self.signal_fit_alt_data[1])) > 0:
=======
                    if (self.signal_fit_alt_data.size != 0
                            and np.sum(np.abs(self.signal_fit_alt_data[1])) > 0):
>>>>>>> 815cb0bb
                        x_axis_fit_scaled = self.signal_fit_alt_data[0] / scaled_float.scale_val
                        ax2.plot(x_axis_fit_scaled, self.signal_fit_alt_data[1],
                                 color=colors[2], marker='None', linewidth=1.5,
                                 label='secondary fit')

                        # add then the fit result to the plot:

                        # Parameters for the text plot:
                        # The position of the text annotation is controlled with the
                        # relative offset in x direction and the relative length factor
                        # rel_len_fac of the longest entry in one column
                        rel_offset = 0.02
                        rel_len_fac = 0.011
                        entries_per_col = 24

                        # create the formatted fit text:
                        if hasattr(self.alt_fit_result, 'result_str_dict'):
                            result_str = units.create_formatted_output(self.alt_fit_result.result_str_dict)
                        else:
                            result_str = ''
                        # do reverse processing to get each entry in a list
                        entry_list = result_str.split('\n')
                        # slice the entry_list in entries_per_col
                        chunks = [entry_list[x:x+entries_per_col] for x in range(0, len(entry_list), entries_per_col)]

                        is_first_column = True  # first entry should contain header or \n

                        for column in chunks:
                            max_length = max(column, key=len)   # get the longest entry
                            column_text = ''

                            for entry in column:
                                column_text += entry + '\n'

                            column_text = column_text[:-1]  # remove the last new line

                            heading = ''
                            if is_first_column:
                                heading = 'Fit results:'

                            column_text = heading + '\n' + column_text

                            ax2.text(1.00 + rel_offset, 0.99, column_text,
                                     verticalalignment='top',
                                     horizontalalignment='left',
                                     transform=ax2.transAxes,
                                     fontsize=12)

                            # the rel_offset in position of the text is a linear function
                            # which depends on the longest entry in the column
                            rel_offset += rel_len_fac * len(max_length)

                            is_first_column = False

                ax1.set_xlabel(
                    '{0} ({1}{2})'.format(self._data_labels[0], counts_prefix, self._data_units[0]))
                if self._data_units[1]:
                    ax1.set_ylabel('{0} ({1})'.format(self._data_labels[1], self._data_units[1]))
                else:
                    ax1.set_ylabel('{0}'.format(self._data_labels[1]))

                fig.tight_layout()
                ax1.legend(bbox_to_anchor=(0., 1.02, 1., .102), loc=3, ncol=2,
                           mode="expand", borderaxespad=0.)
                # plt.legend(bbox_to_anchor=(0., 1.02, 1., .102), loc=3, ncol=2,
                #            mode="expand", borderaxespad=0.)
            else:
                fig = None

            self.savelogic().save_data(data, timestamp=timestamp,
                                       parameters=parameters, fmt='%.15e',
                                       filepath=filepath, filelabel=filelabel, filetype='text',
                                       delimiter='\t', plotfig=fig)

        #####################################################################
        ####                Save raw data timetrace                      ####
        #####################################################################
        filelabel = 'raw_timetrace' if not tag else tag + '_raw_timetrace'

        # prepare the data in a dict or in an OrderedDict:
        data = OrderedDict()
        raw_trace = self.raw_data.astype('int64')
        data['Signal(counts)'] = raw_trace.transpose()
        # write the parameters:
        parameters = OrderedDict()
        parameters['bin width (s)'] = self.__fast_counter_binwidth
        parameters['record length (s)'] = self.__fast_counter_record_length
        parameters['gated counting'] = self.fast_counter_settings['is_gated']
        parameters['Number of laser pulses'] = self._number_of_lasers
        parameters['alternating'] = self._alternating
        parameters['Controlled variable'] = list(self.signal_data[0])

        self.savelogic().save_data(data, timestamp=timestamp,
                                   parameters=parameters, fmt='%d',
                                   filepath=filepath, filelabel=filelabel,
                                   filetype=self._raw_data_save_type,
                                   delimiter='\t')
        return filepath

    def _compute_alt_data(self):
        """
        Performing transformations on the measurement data (e.g. fourier transform).
        """
        if self._alternative_data_type == 'Delta' and len(self.signal_data) == 3:
            self.signal_alt_data = np.empty((2, self.signal_data.shape[1]), dtype=float)
            self.signal_alt_data[0] = self.signal_data[0]
            self.signal_alt_data[1] = self.signal_data[1] - self.signal_data[2]
        elif self._alternative_data_type == 'FFT' and self.signal_data.shape[1] >= 2:
            fft_x, fft_y = compute_ft(x_val=self.signal_data[0],
                                      y_val=self.signal_data[1],
                                      zeropad_num=self.zeropad,
                                      window=self.window,
                                      base_corr=self.base_corr,
                                      psd=self.psd)
            self.signal_alt_data = np.empty((len(self.signal_data), len(fft_x)), dtype=float)
            self.signal_alt_data[0] = fft_x
            self.signal_alt_data[1] = fft_y
            for dim in range(2, len(self.signal_data)):
                dummy, self.signal_alt_data[dim] = compute_ft(x_val=self.signal_data[0],
                                                              y_val=self.signal_data[dim],
                                                              zeropad_num=self.zeropad,
                                                              window=self.window,
                                                              base_corr=self.base_corr,
                                                              psd=self.psd)
        else:
            self.signal_alt_data = np.zeros(self.signal_data.shape, dtype=float)
            self.signal_alt_data[0] = self.signal_data[0]
        return


<|MERGE_RESOLUTION|>--- conflicted
+++ resolved
@@ -1385,7 +1385,7 @@
                                  label='data trace 2')
 
                 # Do not include fit curve if there is no fit calculated.
-                if self.signal_fit_data.size != 0 and np.sum(np.abs(self.signal_fit_data[1])) > 0:
+                if self.signal_fit_data.size != 0 and np.sum(self.signal_fit_data[1]) > 0:
                     x_axis_fit_scaled = self.signal_fit_data[0] / scaled_float.scale_val
                     ax1.plot(x_axis_fit_scaled, self.signal_fit_data[1],
                              color=colors[2], marker='None', linewidth=1.5,
@@ -1488,12 +1488,7 @@
                     ax2.legend(bbox_to_anchor=(0., 1.02, 1., .102), loc=3, ncol=2,
                                mode="expand", borderaxespad=0.)
 
-<<<<<<< HEAD
-                    if self.signal_fit_alt_data.size != 0 and np.sum(np.abs(self.signal_fit_alt_data[1])) > 0:
-=======
-                    if (self.signal_fit_alt_data.size != 0
-                            and np.sum(np.abs(self.signal_fit_alt_data[1])) > 0):
->>>>>>> 815cb0bb
+                    if self.signal_fit_alt_data.size != 0 and np.sum(self.signal_fit_alt_data[1]) > 0:
                         x_axis_fit_scaled = self.signal_fit_alt_data[0] / scaled_float.scale_val
                         ax2.plot(x_axis_fit_scaled, self.signal_fit_alt_data[1],
                                  color=colors[2], marker='None', linewidth=1.5,
